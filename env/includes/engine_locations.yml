--- conflicted
+++ resolved
@@ -43,11 +43,7 @@
 engines.tk-flame.location:
   type: app_store
   name: tk-flame
-<<<<<<< HEAD
-  version: v1.15.2
-=======
   version: v1.15.3
->>>>>>> b1e2f59f
 
 # Houdini
 engines.tk-houdini.location:
