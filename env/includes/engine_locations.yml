# Copyright (c) 2017 Shotgun Software Inc.
#
# CONFIDENTIAL AND PROPRIETARY
#
# This work is provided "AS IS" and subject to the Shotgun Pipeline Toolkit
# Source Code License included in this distribution package. See LICENSE.
# By accessing, using, copying or modifying this work you indicate your
# agreement to the Shotgun Pipeline Toolkit Source Code License. All rights
# not expressly granted therein are reserved by Shotgun Software Inc.
#

# location descriptors for engines used in this configuration

################################################################################

# 3dsMax
engines.tk-3dsmaxplus.location:
  type: app_store
  name: tk-3dsmaxplus
  version: v0.5.10

engines.tk-3dsmax.location:
  type: app_store
  name: tk-3dsmax
  version: v1.1.1

# After Effects
engines.tk-aftereffects.location:
  type: app_store
  name: tk-aftereffects
  version: v0.1.4

# Alias
engines.tk-alias.location:
  type: app_store
  name: tk-alias
  version: v2.0.4

# After Effects
engines.tk-aftereffects.location:
  type: app_store
  name: tk-aftereffects
  version: v0.1.2

# Desktop
engines.tk-desktop.location:
  type: app_store
  name: tk-desktop
  version: v2.4.14

# Desktop2
engines.tk-desktop2.location:
  type: app_store
  name: tk-desktop2
  version: v1.3.1

# Flame
engines.tk-flame.location:
  type: app_store
  name: tk-flame
  version: v1.15.5

# Houdini
engines.tk-houdini.location:
  type: app_store
  name: tk-houdini
  version: v1.6.3

# Mari
engines.tk-mari.location:
  type: app_store
  name: tk-mari
  version: v1.2.2

# Maya
engines.tk-maya.location:
  type: app_store
  name: tk-maya
  version: v0.9.10

# Motion Builder
engines.tk-motionbuilder.location:
  type: app_store
  name: tk-motionbuilder
  version: v0.5.1

# Nuke
engines.tk-nuke.location:
  type: app_store
  name: tk-nuke
  version: v0.12.5

# Photoshop
engines.tk-photoshopcc.location:
  type: app_store
  name: tk-photoshopcc
<<<<<<< HEAD
  version: v1.7.1
=======
  version: v1.7.5
>>>>>>> b32e55db

# Shell
engines.tk-shell.location:
  type: app_store
  name: tk-shell
  version: v0.8.0

# Shotgun
engines.tk-shotgun.location:
  type: app_store
  name: tk-shotgun
  version: v0.8.2

# VRED
engines.tk-vred.location:
  type: app_store
  name: tk-vred
  version: v2.0.2<|MERGE_RESOLUTION|>--- conflicted
+++ resolved
@@ -94,11 +94,7 @@
 engines.tk-photoshopcc.location:
   type: app_store
   name: tk-photoshopcc
-<<<<<<< HEAD
-  version: v1.7.1
-=======
   version: v1.7.5
->>>>>>> b32e55db
 
 # Shell
 engines.tk-shell.location:
