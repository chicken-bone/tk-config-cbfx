--- conflicted
+++ resolved
@@ -345,11 +345,7 @@
 
 ################################################################################
 
-<<<<<<< HEAD
-# ---- aftereffects
-=======
 # ---- After Effects
->>>>>>> d5d16cdd
 
 # asset step
 settings.tk-multi-publish2.aftereffects.asset_step:
@@ -366,8 +362,6 @@
   - name: Begin file versioning
     hook: "{engine}/tk-multi-publish2/basic/start_version_control.py"
     settings: {}
-<<<<<<< HEAD
-=======
   - name: Render Render Queue Items
     hook: "{self}/publish_file.py:{engine}/tk-multi-publish2/basic/make_rendering.py"
     settings: {}
@@ -381,20 +375,14 @@
   - name: Publish Renderings to Shotgun
     hook: "{self}/publish_file.py:{engine}/tk-multi-publish2/basic/publish_rendering.py"
     settings: {}
->>>>>>> d5d16cdd
   - name: Publish to Shotgun
     hook: "{self}/publish_file.py:{engine}/tk-multi-publish2/basic/publish_document.py"
     settings:
         Publish Template: aftereffects_asset_publish
   - name: Upload for review
-<<<<<<< HEAD
-    hook: "{engine}/tk-multi-publish2/basic/upload_version.py"
-    settings: {}
-=======
     hook: "{self}/upload_version.py:{engine}/tk-multi-publish2/basic/upload_version.py"
     settings:
         Movie Output Module: Lossless with Alpha
->>>>>>> d5d16cdd
   help_url: *help_url
   location: "@apps.tk-multi-publish2.location"
 
@@ -407,14 +395,6 @@
   - name: Publish to Shotgun
     hook: "{self}/publish_file.py"
     settings: {}
-<<<<<<< HEAD
-  - name: Upload for review
-    hook: "{self}/upload_version.py"
-    settings: {}
-  - name: Begin file versioning
-    hook: "{engine}/tk-multi-publish2/basic/start_version_control.py"
-    settings: {}
-=======
   - name: Begin file versioning
     hook: "{engine}/tk-multi-publish2/basic/start_version_control.py"
     settings: {}
@@ -431,20 +411,14 @@
   - name: Publish Renderings to Shotgun
     hook: "{self}/publish_file.py:{engine}/tk-multi-publish2/basic/publish_rendering.py"
     settings: {}
->>>>>>> d5d16cdd
   - name: Publish to Shotgun
     hook: "{self}/publish_file.py:{engine}/tk-multi-publish2/basic/publish_document.py"
     settings:
         Publish Template: aftereffects_shot_publish
   - name: Upload for review
-<<<<<<< HEAD
-    hook: "{engine}/tk-multi-publish2/basic/upload_version.py"
-    settings: {}
-=======
     hook: "{self}/upload_version.py:{engine}/tk-multi-publish2/basic/upload_version.py"
     settings:
         Movie Output Module: Lossless with Alpha
->>>>>>> d5d16cdd
   help_url: *help_url
   location: "@apps.tk-multi-publish2.location"
 
